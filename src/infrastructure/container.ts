--- conflicted
+++ resolved
@@ -434,24 +434,13 @@
       vaultService: this.get<VaultService>('VaultService'),
       notificationService: this.get<NotificationService>('NotificationService'),
       cryptoService: this.get<CryptoService>('CryptoService'),
-<<<<<<< HEAD
-=======
       paymentService: this.get<MpesaPaymentService>('PaymentService'),
->>>>>>> d7757755
       treasuryService: this.get<TreasuryService>('TreasuryService'),
     };
   }
 }
 
 // Export singleton instance
-<<<<<<< HEAD
-
-// Export singleton instance
-const containerInstance = Container.getInstance();
-
-export default {
-  // Services
-=======
 const containerInstance = Container.getInstance();
 
 // Export the container with getters for easy access
@@ -469,7 +458,6 @@
   get paymentService() { return containerInstance.get('PaymentService'); },
   get cryptoQuoteService() { return containerInstance.get('CryptoQuoteService'); },
   get supabaseAuthService() { return containerInstance.get('SupabaseAuthService'); },
->>>>>>> d7757755
   get treasuryService() { return containerInstance.get('TreasuryService'); },
   
   // Controllers
@@ -479,11 +467,8 @@
   get paymentController() { return containerInstance.getPaymentController(); },
   get termsController() { return containerInstance.getTermsController(); },
   get cryptoQuoteController() { return containerInstance.getCryptoQuoteController(); },
-<<<<<<< HEAD
-=======
   get sellCryptoController() { return containerInstance.getSellCryptoController(); },
   get buyCryptoController() { return containerInstance.getBuyCryptoController(); },
->>>>>>> d7757755
   
   // Middleware
   get authMiddleware() { return containerInstance.getAuthMiddleware(); }
